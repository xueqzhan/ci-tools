--- conflicted
+++ resolved
@@ -181,28 +181,6 @@
 	return allowList, utilerrors.NewAggregate(errs)
 }
 
-<<<<<<< HEAD
-type prowJob struct {
-	Name        string            `json:"name"`
-	Annotations map[string]string `json:"annotations"`
-}
-
-// release is a subset of fields from the release controller's config
-type release struct {
-	Name   string
-	Verify map[string]struct {
-		Optional          bool    `json:"optional"`
-		Upgrade           bool    `json:"upgrade"`
-		ProwJob           prowJob `json:"prowJob"`
-		AggregatedProwJob *struct {
-			ProwJob          *prowJob `json:"prowJob,omitempty"`
-			AnalysisJobCount int      `json:"analysisJobCount"`
-		} `json:"aggregatedProwJob,omitempty"`
-	} `json:"verify"`
-}
-
-=======
->>>>>>> 98048e21
 var reVersion = regexp.MustCompile(`-(\d+\.\d+)(-|$)`)
 
 func addDashboardTab(p prowConfig.Periodic,

--- conflicted
+++ resolved
@@ -143,12 +143,8 @@
 func (j *gcsJobRun) GetCombinedJUnitTestSuites(ctx context.Context) (*junit.TestSuites, error) {
 	testSuites := &junit.TestSuites{}
 	for _, junitFile := range j.GetGCSJunitPaths() {
-<<<<<<< HEAD
 		logrus.Debug("getting junit file content content from GCS")
-		junitContent, err := j.getCurrentContent(ctx, junitFile)
-=======
 		junitContent, err := j.GetContent(ctx, junitFile)
->>>>>>> 73538ee9
 		if err != nil {
 			return nil, fmt.Errorf("error getting content for jobrun/%v/%v %q: %w", j.GetJobName(), j.GetJobRunID(), junitFile, err)
 		}
@@ -253,12 +249,8 @@
 	if len(j.gcsProwJobPath) == 0 {
 		return nil, fmt.Errorf("missing prowjob path to GCS content for jobrun/%v/%v", j.GetJobName(), j.GetJobRunID())
 	}
-<<<<<<< HEAD
 	logrus.Infof("Fetching latest prowjob content from gcs: %s", j.gcsProwJobPath)
-	prowBytes, err := j.getCurrentContent(ctx, j.gcsProwJobPath)
-=======
 	prowBytes, err := j.GetContent(ctx, j.gcsProwJobPath)
->>>>>>> 73538ee9
 	if err != nil {
 		return nil, err
 	}
